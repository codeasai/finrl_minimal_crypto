import streamlit as st
import os
import sys
from pathlib import Path
import pandas as pd
import plotly.graph_objects as go
from datetime import datetime, timedelta
import numpy as np
import torch
from stable_baselines3 import PPO
from finrl.meta.env_stock_trading.env_stocktrading import StockTradingEnv
from finrl.agents.stablebaselines3.models import DRLAgent
import shutil

# Add project root to Python path
root_path = Path(__file__).parent.parent.parent
sys.path.append(str(root_path))

from config import MODEL_DIR, INITIAL_AMOUNT, CRYPTO_SYMBOLS, DATA_DIR, TRANSACTION_COST_PCT, HMAX
from ui.pipeline.train import add_technical_indicators, prepare_data_for_training

def organize_all_models():
    """จัดระเบียบโมเดลทั้งหมดให้มารวมไว้ใน root models directory"""
    try:
        # ค้นหา model directories ทั้งหมดยกเว้น root
        all_model_dirs = find_all_model_directories()
        model_dirs = [(name, path) for name, path in all_model_dirs if path != MODEL_DIR]
        
        moved_count = 0
        skipped_count = 0
        
        for dir_name, dir_path in model_dirs:
            if os.path.exists(dir_path):
                model_files = [f for f in os.listdir(dir_path) if f.endswith('.zip')]
                
                for model_file in model_files:
                    source_path = os.path.join(dir_path, model_file)
                    dest_path = os.path.join(MODEL_DIR, model_file)
                    
                    if not os.path.exists(dest_path):
                        shutil.copy2(source_path, dest_path)
                        moved_count += 1
                        st.success(f"✅ คัดลอก {model_file} จาก {dir_name}")
                    else:
                        skipped_count += 1
                        st.info(f"⏭️ ข้าม {model_file} (มีอยู่แล้ว)")
        
        if moved_count > 0:
            st.success(f"🎉 จัดระเบียบโมเดลเสร็จสิ้น! คัดลอกไฟล์ {moved_count} ไฟล์")
            if skipped_count > 0:
                st.info(f"📋 ข้ามไฟล์ที่มีอยู่แล้ว {skipped_count} ไฟล์")
            try:
                st.rerun()
            except:
                st.info("กรุณารีเฟรชหน้าเพื่อดูการเปลี่ยนแปลง")
        else:
            st.info("📂 โมเดลทั้งหมดอยู่ใน root models directory แล้ว")
            
    except Exception as e:
        st.error(f"เกิดข้อผิดพลาดในการจัดระเบียบโมเดล: {str(e)}")

def find_all_model_directories():
    """ค้นหา directory ทั้งหมดที่มีไฟล์ .zip (โมเดลที่เทรนแล้ว)"""
    model_dirs = []
    root_path = Path(".")
    
    # ค้นหาใน directory หลักก่อน
    if os.path.exists(MODEL_DIR):
        model_files = [f for f in os.listdir(MODEL_DIR) if f.endswith('.zip')]
        if model_files:
            model_dirs.append(('Root Models (Production)', MODEL_DIR))
    
    # ค้นหาใน subdirectories ทั้งหมด
    for path in root_path.rglob("*.zip"):
        dir_path = str(path.parent)
        # ข้าม directory ที่เพิ่มไปแล้ว
        if any(existing_path == dir_path for _, existing_path in model_dirs):
            continue
            
        # ตรวจสอบว่ามีไฟล์ .zip อย่างน้อย 1 ไฟล์
        zip_files = [f for f in os.listdir(dir_path) if f.endswith('.zip')]
        if zip_files:
            # สร้างชื่อที่อ่านง่าย พร้อมระบุประเภท
            relative_path = os.path.relpath(dir_path, ".")
            
            # กำหนดประเภทตาม path
            if 'notebooks/models' in relative_path:
                dir_name = f"{relative_path.replace(os.sep, '/')} (Training Output)"
            elif 'agents' in relative_path:
                dir_name = f"{relative_path.replace(os.sep, '/')} (Configs - Skip)"
                continue  # ข้าม agents directory เพราะเป็น config files
            else:
                dir_name = relative_path.replace(os.sep, '/') if relative_path != '.' else 'Root'
            
            model_dirs.append((dir_name, dir_path))
    
    return model_dirs

def find_all_data_files():
    """ค้นหาไฟล์ข้อมูล .csv ทั้งหมดในโปรเจกต์"""
    data_files = []
    root_path = Path(".")
    
    # ค้นหาไฟล์ .csv ทั้งหมด
    for path in root_path.rglob("*.csv"):
        # ข้าม hidden directories และ temporary files
        if any(part.startswith('.') for part in path.parts):
            continue
            
        relative_path = str(path.relative_to("."))
        file_info = {
            'name': path.name,
            'path': str(path.parent),
            'full_path': str(path),
            'relative_path': relative_path,
            'size': path.stat().st_size if path.exists() else 0
        }
        data_files.append(file_info)
    
    # เรียงตาม size (ใหญ่ไปเล็ก) และชื่อไฟล์
    data_files.sort(key=lambda x: (-x['size'], x['name']))
    
    return data_files

def load_model_list():
<<<<<<< HEAD
    """Load list of available models"""
    if not os.path.exists(MODEL_DIR):
        return []
    
    models = []
    for f in os.listdir(MODEL_DIR):
        if f.endswith('.zip'):
            # Remove .zip extension and add to list
            model_name = f.replace('.zip', '')
            models.append(model_name)
    
    return models
=======
    """Load list of available models from all discovered directories"""
    model_dirs = find_all_model_directories()
    all_models = {}
    
    for dir_name, dir_path in model_dirs:
        if os.path.exists(dir_path):
            # ค้นหาไฟล์ .zip ทั้งหมดที่เป็นโมเดล
            model_files = [f for f in os.listdir(dir_path) if f.endswith('.zip')]
            
            for model_file in model_files:
                model_name = model_file.replace('.zip', '')
                # เก็บข้อมูลโมเดลพร้อมที่อยู่
                all_models[f"{model_name} ({dir_name})"] = {
                    'name': model_name,
                    'file': model_file,
                    'path': dir_path,
                    'full_path': os.path.join(dir_path, model_file)
                }
    
    return all_models
>>>>>>> d7225c4e

def load_model(model_info_or_path):
    """Load a trained model"""
    try:
<<<<<<< HEAD
        # Add .zip extension if not present
        if not model_name.endswith('.zip'):
            model_name = f"{model_name}.zip"
            
        model_path = os.path.join(MODEL_DIR, model_name)
        if not os.path.exists(model_path):
            st.error(f"ไม่พบไฟล์โมเดลที่ {model_path}")
            return None
            
=======
        # ถ้าเป็น dict (ข้อมูลโมเดลจาก load_model_list)
        if isinstance(model_info_or_path, dict):
            model_path = model_info_or_path['full_path']
            model_name = model_info_or_path['name']
        # ถ้าเป็น string (path โดยตรง)
        elif isinstance(model_info_or_path, str):
            if os.path.exists(model_info_or_path):
                model_path = model_info_or_path
                model_name = os.path.basename(model_info_or_path)
            else:
                # เพิ่ม .zip ถ้ายังไม่มี
                if not model_info_or_path.endswith('.zip'):
                    model_info_or_path = f"{model_info_or_path}.zip"
                    
                model_path = os.path.join(MODEL_DIR, model_info_or_path)
                model_name = model_info_or_path
        else:
            st.error("รูปแบบข้อมูลโมเดลไม่ถูกต้อง")
            return None
            
        if not os.path.exists(model_path):
            st.error(f"ไม่พบไฟล์โมเดลที่ {model_path}")
            return None
            
>>>>>>> d7225c4e
        # โหลดโมเดลด้วย device ที่เหมาะสม
        device = torch.device("cuda" if torch.cuda.is_available() else "cpu")
        model = PPO.load(model_path, device=device)
        
        st.success(f"โหลดโมเดล {model_name} สำเร็จ!")
        return model
    except Exception as e:
        st.error(f"เกิดข้อผิดพลาดในการโหลดโมเดล: {str(e)}")
        return None

def create_evaluation_env(df, initial_amount=INITIAL_AMOUNT):
    """สร้าง environment สำหรับการประเมิน"""
    try:
        # ตรวจสอบว่ามีข้อมูลหรือไม่
        if df is None or len(df) == 0:
            st.error("ไม่มีข้อมูลสำหรับการสร้าง environment")
            return None
            
        # ตรวจสอบข้อมูลขั้นต่ำสำหรับการประเมิน
        if len(df) < 10:
            st.warning(f"⚠️ ข้อมูลมีจำนวนน้อย ({len(df)} แถว) อาจส่งผลต่อความแม่นยำของการประเมิน")
            st.info("แนะนำให้ใช้ข้อมูลอย่างน้อย 30-50 แถวเพื่อการประเมินที่มีประสิทธิภาพ")
            
        # ตรวจสอบและแปลงคอลัมน์วันที่
        if 'date' in df.columns:
            df['date'] = pd.to_datetime(df['date'])
        elif 'timestamp' in df.columns:
            df['date'] = pd.to_datetime(df['timestamp'])
        else:
            st.error("ไม่พบคอลัมน์ date หรือ timestamp ในข้อมูล")
            return None
            
        # ตรวจสอบและแปลงคอลัมน์ symbol
        if 'symbol' in df.columns:
            df['tic'] = df['symbol']
        elif 'tic' not in df.columns:
            st.error("ไม่พบคอลัมน์ symbol หรือ tic ในข้อมูล")
            return None
            
        # ตรวจสอบคอลัมน์ราคาและ volume
        price_cols = ['open', 'high', 'low', 'close', 'volume']
        for col in price_cols:
            if col not in df.columns:
                st.error(f"ไม่พบคอลัมน์ {col} ในข้อมูล")
                return None
            # แปลงเป็น float
            df[col] = pd.to_numeric(df[col], errors='coerce')
            
        # ตรวจสอบค่า NaN
        if df[price_cols].isna().any().any():
            st.warning("พบค่า NaN ในข้อมูลราคา จะทำการแทนที่ด้วยค่าเฉลี่ย")
            df[price_cols] = df[price_cols].fillna(df[price_cols].mean())
            
        # กำหนด indicators ที่ใช้
        indicators = [
            'sma_20', 'ema_20', 'rsi_14', 
            'macd', 'macd_signal', 'macd_hist',
            'bb_middle', 'bb_std', 'bb_upper', 'bb_lower',
            'volume_sma_20', 'volume_ratio'
        ]
        
        # ตรวจสอบว่ามี indicators ครบหรือไม่
        missing_indicators = [ind for ind in indicators if ind not in df.columns]
        if missing_indicators:
            st.warning(f"กำลังคำนวณ indicators ที่ขาดหาย: {', '.join(missing_indicators)}")
            df = add_technical_indicators(df)
            
        # เรียงข้อมูลตามวันที่และ tic
        df = df.sort_values(['date', 'tic']).reset_index(drop=True)
        
        # สร้าง environment
        env_kwargs = {
            "hmax": HMAX,
            "initial_amount": initial_amount,
            "num_stock_shares": [0] * len(df['tic'].unique()),
            "buy_cost_pct": [TRANSACTION_COST_PCT] * len(df['tic'].unique()),
            "sell_cost_pct": [TRANSACTION_COST_PCT] * len(df['tic'].unique()),
            "state_space": 1 + 2 * len(df['tic'].unique()) + len(df['tic'].unique()) * len(indicators),
            "stock_dim": len(df['tic'].unique()),
            "tech_indicator_list": indicators,
            "action_space": len(df['tic'].unique()),
            "reward_scaling": 1e-3,
            "print_verbosity": 1
        }
        
        # ตรวจสอบข้อมูลก่อนสร้าง environment (แสดงเฉพาะเมื่อจำนวนน้อย)
        if len(df) <= 25:
            st.info(f"""
            📊 Environment สำหรับการประเมิน:
            - จำนวนข้อมูล: {len(df):,} แถว
            - สกุลเงิน: {', '.join(df['tic'].unique())}
            - ช่วงเวลา: {df['date'].min()} ถึง {df['date'].max()}
            - จำนวน indicators: {len(indicators)}
            """)
        
        return StockTradingEnv(df=df, **env_kwargs)
        
    except Exception as e:
        st.error(f"เกิดข้อผิดพลาดในการสร้าง environment: {str(e)}")
        st.error("กรุณาตรวจสอบข้อมูลและลองใหม่อีกครั้ง")
        return None

def get_model_versions(model_info):
    """ดึงรายการเวอร์ชั่นทั้งหมดของโมเดล"""
    try:
        if isinstance(model_info, dict):
            model_name = model_info['name']
            search_dir = model_info['path']
        else:
            model_name = model_info
            search_dir = MODEL_DIR
            
        # ลบ .zip ถ้ามี
        if model_name.endswith('.zip'):
            model_name = model_name.replace('.zip', '')
            
        # ค้นหาไฟล์ที่มีชื่อขึ้นต้นเหมือนกัน โดยค้นหาทั้ง pattern _v และไฟล์เดี่ยว
        existing_files = []
        if os.path.exists(search_dir):
            all_files = [f for f in os.listdir(search_dir) if f.endswith('.zip')]
            
            for file in all_files:
                file_base = file.replace('.zip', '')
                if file_base == model_name or file_base.startswith(f"{model_name}_v"):
                    existing_files.append((file, search_dir))
        
        # ค้นหาในโฟลเดอร์อื่นๆ ด้วย - ใช้การค้นหาแบบอัตโนมัติ
        discovered_dirs = find_all_model_directories()
        
        for dir_name, dir_path in discovered_dirs:
            if dir_path != search_dir and os.path.exists(dir_path):
                all_files = [f for f in os.listdir(dir_path) if f.endswith('.zip')]
                
                for file in all_files:
                    file_base = file.replace('.zip', '')
                    if file_base == model_name or file_base.startswith(f"{model_name}_v"):
                        existing_files.append((file, dir_path))
        
        # หากไม่พบ version files ให้ใช้ไฟล์หลักแทน
        if not existing_files:
            main_file = f"{model_name}.zip"
            if os.path.exists(os.path.join(MODEL_DIR, main_file)):
                return [{
                    'version': 1,
                    'file': main_file,
                    'path': os.path.join(MODEL_DIR, main_file),
                    'modified': datetime.fromtimestamp(os.path.getmtime(os.path.join(MODEL_DIR, main_file)))
                }]
            return []
        
        # ดึงเลขเวอร์ชั่นและเรียงลำดับ
        versions = []
        for file, file_dir in existing_files:
            try:
                file_base = file.replace('.zip', '')
                if '_v' in file_base:
                    version = int(file_base.split('_v')[1])
                else:
                    version = 1  # ไฟล์เดี่ยวถือเป็น version 1
                    
                versions.append({
                    'version': version,
                    'file': file,
                    'path': file_dir,
                    'full_path': os.path.join(file_dir, file),
                    'modified': datetime.fromtimestamp(os.path.getmtime(os.path.join(file_dir, file)))
                })
            except Exception as e:
                # สำหรับไฟล์ที่ไม่มี version ให้ใช้ version 1
                versions.append({
                    'version': 1,
                    'file': file,
                    'path': file_dir,
                    'full_path': os.path.join(file_dir, file),
                    'modified': datetime.fromtimestamp(os.path.getmtime(os.path.join(file_dir, file)))
                })
                continue
        
        return sorted(versions, key=lambda x: x['version'])
    except Exception as e:
        st.error(f"เกิดข้อผิดพลาดในการค้นหาเวอร์ชั่นโมเดล: {str(e)}")
        return []

def plot_version_comparison(version_results):
    """สร้างกราฟเปรียบเทียบประสิทธิภาพระหว่างเวอร์ชั่น"""
    fig = go.Figure()
    
    # สีสำหรับแต่ละเวอร์ชั่น
    colors = ['#2E8B57', '#4169E1', '#DC143C', '#FF8C00', '#9932CC', '#20B2AA']
    
    # เพิ่มเส้นสำหรับแต่ละเวอร์ชั่น
    for i, (version, result) in enumerate(version_results.items()):
        fig.add_trace(go.Scatter(
            x=result['dates'],
            y=result['account_values'],
            name=f"Version {version}",
            line=dict(color=colors[i % len(colors)], width=2)
        ))
    
    # เพิ่มเส้น benchmark
    fig.add_trace(go.Scatter(
        x=version_results[list(version_results.keys())[0]]['dates'],
        y=version_results[list(version_results.keys())[0]]['benchmark_values'],
        name="Buy & Hold",
        line=dict(color="#808080", width=2, dash="dash")
    ))
    
    # เพิ่มเส้นเงินเริ่มต้น
    fig.add_trace(go.Scatter(
        x=version_results[list(version_results.keys())[0]]['dates'],
        y=[INITIAL_AMOUNT] * len(version_results[list(version_results.keys())[0]]['dates']),
        name="Initial Investment",
        line=dict(color="#000000", width=1, dash="dot")
    ))
    
    # อัพเดท layout
    fig.update_layout(
        title="Version Comparison",
        xaxis_title="Date",
        yaxis_title="Portfolio Value ($)",
        hovermode="x unified",
        legend=dict(
            yanchor="top",
            y=0.99,
            xanchor="left",
            x=0.01
        )
    )
    
    return fig

def calculate_metrics(account_values, benchmark_values, initial_amount):
    """Calculate performance metrics"""
    try:
        # Calculate returns
        total_return = (account_values[-1] - initial_amount) / initial_amount * 100
        benchmark_return = (benchmark_values[-1] - initial_amount) / initial_amount * 100
        
        # Calculate daily returns
        daily_returns = pd.Series(account_values).pct_change().dropna()
        benchmark_daily_returns = pd.Series(benchmark_values).pct_change().dropna()
        
        # Calculate metrics
        sharpe_ratio = daily_returns.mean() / daily_returns.std() * (252 ** 0.5)  # Annualized
        max_drawdown = ((pd.Series(account_values).cummax() - account_values) / 
                       pd.Series(account_values).cummax()).max() * 100
        
        return {
            "Total Return (%)": f"{total_return:.2f}%",
            "vs. Buy & Hold": f"{total_return - benchmark_return:+.2f}%",
            "Sharpe Ratio": f"{sharpe_ratio:.2f}",
            "Max Drawdown (%)": f"{max_drawdown:.2f}%",
            "Final Portfolio Value": f"${account_values[-1]:,.2f}"
        }
    except Exception as e:
        st.error(f"เกิดข้อผิดพลาดในการคำนวณ metrics: {str(e)}")
        return None

def evaluate_agent_ui():
    """UI for evaluating agent performance"""
    st.header("📈 Evaluate Agent Performance")
    
    # แสดงข้อมูลสรุปโมเดลทั้งหมด
    with st.expander("📊 Models Overview", expanded=False):
        models_dict = load_model_list()
        
        if not models_dict:
            st.info("ไม่พบโมเดลในระบบ")
        else:
            # จัดกลุ่มตามโฟลเดอร์
            model_by_location = {}
            total_size = 0
            
            for display_name, model_info in models_dict.items():
                location = model_info['path']
                if location not in model_by_location:
                    model_by_location[location] = []
                model_by_location[location].append(model_info)
                total_size += os.path.getsize(model_info['full_path'])
            
            # แสดงสถิติรวม
            col1, col2, col3 = st.columns(3)
            with col1:
                st.metric("📁 Total Models", len(models_dict))
            with col2:
                st.metric("📂 Directories", len(model_by_location))
            with col3:
                st.metric("💾 Total Size", f"{total_size/(1024*1024):.1f} MB")
            
            st.markdown("---")
            
                         # แสดงรายละเอียดแต่ละโฟลเดอร์
            for location, models in model_by_location.items():
                # กำหนดประเภทโฟลเดอร์
                if location == MODEL_DIR:
                    location_display = "📁 Root Models (Production Ready)"
                    folder_icon = "🚀"
                elif 'notebooks/models' in location:
                    location_display = f"📁 {location.replace(os.sep, '/')} (Training Output)"
                    folder_icon = "🧪"
                else:
                    location_display = f"📁 {location.replace(os.sep, '/')}"
                    folder_icon = "📂"
                
                folder_size = sum(os.path.getsize(m['full_path']) for m in models) / (1024*1024)
                
                st.write(f"**{location_display}:** {len(models)} models ({folder_size:.1f} MB)")
                for model in models:
                    file_size = os.path.getsize(model['full_path']) / (1024*1024)  # MB
                    modified_time = datetime.fromtimestamp(os.path.getmtime(model['full_path']))
                    
                    # กำหนดไอคอนตามขนาดไฟล์
                    if file_size > 1.0:
                        size_icon = "🔴"  # ใหญ่
                    elif file_size > 0.5:
                        size_icon = "🟡"  # กลาง  
                    else:
                        size_icon = "🟢"  # เล็ก
                    
                    st.write(f"  {size_icon} **{model['name']}** ({file_size:.1f} MB) - {modified_time.strftime('%Y-%m-%d %H:%M')}")
        
        st.markdown("---")
        
        # เพิ่มคำแนะนำการใช้งาน
        st.info("""
        💡 **คำแนะนำการเลือกโมเดล:**
        - 🚀 **Production Models**: โมเดลที่พร้อมใช้งานจริง (แนะนำ)
        - 🧪 **Training Output**: โมเดลจากการทดลอง/เทรน
        - 🔴 **ไฟล์ใหญ่** (>1MB): โมเดลซับซ้อน, ประสิทธิภาพสูง
        - 🟡 **ไฟล์กลาง** (0.5-1MB): โมเดลปานกลาง
        - 🟢 **ไฟล์เล็ก** (<0.5MB): โมเดลเบา, เร็ว
        """)
    
    # Load available models
    models_dict = load_model_list()
    if not models_dict:
        st.warning("⚠️ ไม่พบโมเดลที่เทรนแล้ว (.zip files)")
        st.info("""
        📝 **วิธีแก้ไข:**
        1. ไปที่หน้า "Train Agent" เพื่อเทรนโมเดลใหม่
        2. หรือตรวจสอบว่ามีไฟล์ .zip ในโฟลเดอร์ models/ หรือ notebooks/models/
        3. หากมีไฟล์ .pkl เท่านั้น แสดงว่าเป็นไฟล์ config ไม่ใช่โมเดล
        """)
        return
    
    # Model selection - แสดงโมเดลทั้งหมดจากหลายโฟลเดอร์
    model_display_names = list(models_dict.keys())
    selected_model_display = st.selectbox(
        "Select Model to Evaluate",
        model_display_names,
        help="Choose a trained model to evaluate its performance"
    )
    
    # ได้ข้อมูลโมเดลที่เลือก
    selected_model_info = models_dict[selected_model_display]
    
    # แสดงข้อมูลโมเดลที่เลือก
    with st.expander("📋 Model Information", expanded=False):
        st.write(f"**Model Name:** {selected_model_info['name']}")
        st.write(f"**File:** {selected_model_info['file']}")
        st.write(f"**Location:** {selected_model_info['path']}")
        st.write(f"**Full Path:** {selected_model_info['full_path']}")
        
        # เพิ่มปุ่มสำหรับจัดการโมเดล
        col1, col2 = st.columns(2)
        with col1:
            if st.button("🔄 Copy to Root Models", key=f"copy_{selected_model_info['name']}"):
                try:
                    source_path = selected_model_info['full_path']
                    dest_path = os.path.join(MODEL_DIR, selected_model_info['file'])
                    
                    if not os.path.exists(dest_path):
                        shutil.copy2(source_path, dest_path)
                        st.success(f"คัดลอกโมเดลไปยัง {dest_path} สำเร็จ!")
                        try:
                            st.rerun()
                        except:
                            st.info("กรุณารีเฟรชหน้าเพื่อดูการเปลี่ยนแปลง")
                    else:
                        st.warning("โมเดลนี้มีอยู่ใน Root Models แล้ว")
                except Exception as e:
                    st.error(f"เกิดข้อผิดพลาดในการคัดลอก: {str(e)}")
        
        with col2:
            if st.button("🗂️ Organize All Models", key="organize_all"):
                organize_all_models()
    
    # ดึงรายการเวอร์ชั่นของโมเดล
<<<<<<< HEAD
    versions = get_model_versions(model_name)
=======
    versions = get_model_versions(selected_model_info)
>>>>>>> d7225c4e
    if not versions:
        st.warning("⚠️ ไม่พบเวอร์ชั่นของโมเดลนี้")
        return
    
    # เลือกเวอร์ชั่นที่ต้องการเปรียบเทียบ
    st.subheader("📊 Version Comparison")
    selected_versions = st.multiselect(
        "เลือกเวอร์ชั่นที่ต้องการเปรียบเทียบ",
        options=[v['version'] for v in versions],
        default=[v['version'] for v in versions[-2:]] if len(versions) >= 2 else [v['version'] for v in versions],
        help="เลือกเวอร์ชั่นที่ต้องการเปรียบเทียบประสิทธิภาพ"
    )
    
    if not selected_versions:
        st.warning("⚠️ กรุณาเลือกเวอร์ชั่นที่ต้องการเปรียบเทียบ")
        return
    
    # Data file selection with browse capability
    st.subheader("📂 Data File Selection")
    
    # ค้นหาไฟล์ข้อมูลทั้งหมด
    all_data_files = find_all_data_files()
    
    if not all_data_files:
        st.warning("⚠️ ไม่พบไฟล์ข้อมูล .csv ในโปรเจกต์ กรุณาโหลดข้อมูลก่อน")
        return
    
    # แสดงข้อมูลสรุปไฟล์
    with st.expander("📋 Available Data Files", expanded=False):
        st.write(f"**Total Files Found:** {len(all_data_files)}")
        for file_info in all_data_files:
            size_mb = file_info['size'] / (1024*1024)
            st.write(f"- **{file_info['name']}** ({size_mb:.2f} MB) - `{file_info['relative_path']}`")
    
    # สร้าง display options
    data_file_options = []
    for file_info in all_data_files:
        size_mb = file_info['size'] / (1024*1024)
        display_name = f"{file_info['name']} ({size_mb:.2f} MB) - {file_info['relative_path']}"
        data_file_options.append(display_name)
    
    selected_data_display = st.selectbox(
        "เลือกไฟล์ข้อมูลสำหรับการประเมิน",
        data_file_options,
        help="เลือกไฟล์ข้อมูลที่ต้องการใช้ในการประเมิน"
    )
    
    # หาไฟล์ที่เลือกจริง
    selected_data_index = data_file_options.index(selected_data_display)
    selected_data_info = all_data_files[selected_data_index]
    selected_data_file = selected_data_info['full_path']
    
    # Date range selection
    col1, col2 = st.columns(2)
    with col1:
        start_date = st.date_input(
            "Start Date",
            datetime.now() - timedelta(days=30),
            help="Start date for evaluation period"
        )
    with col2:
        end_date = st.date_input(
            "End Date",
            datetime.now(),
            help="End date for evaluation period"
        )
    
    # Trading parameters
    with st.expander("🔧 Trading Parameters"):
        initial_amount = st.number_input(
            "Initial Investment ($)",
            min_value=1000,
            value=INITIAL_AMOUNT,
            step=1000,
            help="Starting portfolio value"
        )
    
    if st.button("📊 Run Evaluation"):
        with st.spinner("Running evaluation..."):
            try:
                # โหลดข้อมูล
                if not os.path.exists(selected_data_file):
                    st.error(f"ไม่พบไฟล์ข้อมูลที่ {selected_data_file}")
                    return
                    
                st.info(f"🔄 กำลังโหลดข้อมูลจาก: `{selected_data_info['relative_path']}`")
                df = pd.read_csv(selected_data_file)
                
                # เตรียมข้อมูล
                processed_df = prepare_data_for_training(df)
                
                # กรองข้อมูลตามช่วงวันที่
                processed_df['date'] = pd.to_datetime(processed_df['date'])
                mask = (processed_df['date'].dt.date >= start_date) & (processed_df['date'].dt.date <= end_date)
                eval_df = processed_df[mask].copy()
                
                if len(eval_df) == 0:
                    st.error("ไม่พบข้อมูลในช่วงวันที่ที่เลือก")
                    return
                
                # แสดงข้อมูลสถิติ
                st.info(f"""
                📊 ข้อมูลสำหรับการประเมิน:
                - จำนวนข้อมูล: {len(eval_df):,} แถว
                - สกุลเงิน: {', '.join(eval_df['tic'].unique()) if 'tic' in eval_df.columns else 'ไม่ระบุ'}
                - ช่วงเวลา: {eval_df['date'].min().strftime('%Y-%m-%d')} ถึง {eval_df['date'].max().strftime('%Y-%m-%d')}
                - จำนวน indicators: {len([col for col in eval_df.columns if col not in ['date', 'tic', 'open', 'high', 'low', 'close', 'volume']])}
                """)
                
                # ตรวจสอบข้อมูลขั้นต่ำ
                if len(eval_df) < 5:
                    st.error(f"ข้อมูลมีจำนวนน้อยเกินไป ({len(eval_df)} แถว) ไม่สามารถทำการประเมินได้")
                    st.info("กรุณาเลือกช่วงวันที่ที่กว้างขึ้น หรือใช้ข้อมูลที่มีจำนวนมากกว่า")
                    return
                
                # สร้าง environment
                env = create_evaluation_env(eval_df, initial_amount)
                if env is None:
                    return
                
                # เก็บผลลัพธ์ของแต่ละเวอร์ชั่น
                version_results = {}
                
                # ทดสอบแต่ละเวอร์ชั่น
                for version in selected_versions:
                    version_info = next(v for v in versions if v['version'] == version)
                    
<<<<<<< HEAD
                    # โหลดโมเดล
                    model = load_model(version_info['file'].replace(".zip", ""))
=======
                    # โหลดโมเดล - แปลง version_info เป็นรูปแบบที่ load_model เข้าใจ
                    model_info_for_loading = {
                        'name': version_info['file'].replace('.zip', ''),
                        'file': version_info['file'],
                        'path': version_info['path'],
                        'full_path': version_info['full_path']
                    }
                    model = load_model(model_info_for_loading)
>>>>>>> d7225c4e
                    if model is None:
                        continue
                    
                    # ทดสอบโมเดล
                    try:
                        st.info(f"🔄 กำลังประเมิน Version {version}...")
                        
                        # สร้าง environment สำหรับ version นี้
                        version_env = create_evaluation_env(eval_df, initial_amount)
                        if version_env is None:
                            st.error(f"ไม่สามารถสร้าง environment สำหรับ Version {version}")
                            continue
                        
                        df_account_value, df_actions = DRLAgent.DRL_prediction(
                            model=model,
                            environment=version_env
                        )
                        
                        # ตรวจสอบผลลัพธ์
                        if df_account_value is None or len(df_account_value) == 0:
                            st.error(f"ไม่ได้รับผลลัพธ์จากการประเมิน Version {version}")
                            continue
                        
                        # คำนวณ benchmark (Buy & Hold)
                        benchmark_values = []
                        unique_dates = sorted(eval_df['date'].unique())
                        initial_price = eval_df['close'].iloc[0]
                        
                        for date in unique_dates:
                            date_data = eval_df[eval_df['date'] == date]
                            if len(date_data) > 0:
                                current_price = date_data['close'].iloc[0]
                                benchmark_value = initial_amount * (current_price / initial_price)
                                benchmark_values.append(benchmark_value)
                            else:
                                benchmark_values.append(initial_amount)
                        
                        # เก็บผลลัพธ์
                        version_results[version] = {
                            'dates': unique_dates[:len(df_account_value)],
                            'account_values': df_account_value['account_value'].values,
                            'benchmark_values': benchmark_values[:len(df_account_value)],
                            'metrics': calculate_metrics(
                                df_account_value['account_value'].values,
                                benchmark_values[:len(df_account_value)],
                                initial_amount
                            )
                        }
                        
                        st.success(f"✅ ประเมิน Version {version} สำเร็จ!")
                        
                    except Exception as e:
                        st.error(f"เกิดข้อผิดพลาดในการประเมินเวอร์ชั่น {version}: {str(e)}")
                        import traceback
                        st.text(f"รายละเอียดข้อผิดพลาด: {traceback.format_exc()}")
                        continue
                
                if not version_results:
                    st.error("ไม่สามารถประเมินผลได้สำหรับเวอร์ชั่นที่เลือก")
                    return
                
                # แสดงกราฟเปรียบเทียบ
                st.plotly_chart(plot_version_comparison(version_results))
                
                # แสดงตารางเปรียบเทียบ metrics
                st.subheader("📊 Performance Comparison")
                metrics_df = pd.DataFrame({
                    'Version': [],
                    'Total Return (%)': [],
                    'vs. Buy & Hold': [],
                    'Sharpe Ratio': [],
                    'Max Drawdown (%)': [],
                    'Final Portfolio Value': []
                })
                
                for version, result in version_results.items():
                    metrics = result['metrics']
                    metrics_df = pd.concat([metrics_df, pd.DataFrame({
                        'Version': [f"v{version}"],
                        'Total Return (%)': [metrics['Total Return (%)']],
                        'vs. Buy & Hold': [metrics['vs. Buy & Hold']],
                        'Sharpe Ratio': [metrics['Sharpe Ratio']],
                        'Max Drawdown (%)': [metrics['Max Drawdown (%)']],
                        'Final Portfolio Value': [metrics['Final Portfolio Value']]
                    })])
                
                st.dataframe(metrics_df, hide_index=True)
                
                # Download results button
                results_df = pd.DataFrame()
                for version, result in version_results.items():
                    version_df = pd.DataFrame({
                        'Date': result['dates'],
                        f'Portfolio_Value_v{version}': result['account_values'],
                        'Benchmark_Value': result['benchmark_values']
                    })
                    if results_df.empty:
                        results_df = version_df
                    else:
                        results_df = results_df.merge(version_df, on='Date', how='outer')
                
                st.download_button(
                    "📥 Download Comparison Report",
                    results_df.to_csv(index=False),
                    "version_comparison_report.csv",
                    help="Download detailed comparison results as CSV"
                )
                
            except Exception as e:
                st.error(f"เกิดข้อผิดพลาดในการประเมิน: {str(e)}")
                st.error("กรุณาตรวจสอบข้อมูลและลองใหม่อีกครั้ง") <|MERGE_RESOLUTION|>--- conflicted
+++ resolved
@@ -123,20 +123,6 @@
     return data_files
 
 def load_model_list():
-<<<<<<< HEAD
-    """Load list of available models"""
-    if not os.path.exists(MODEL_DIR):
-        return []
-    
-    models = []
-    for f in os.listdir(MODEL_DIR):
-        if f.endswith('.zip'):
-            # Remove .zip extension and add to list
-            model_name = f.replace('.zip', '')
-            models.append(model_name)
-    
-    return models
-=======
     """Load list of available models from all discovered directories"""
     model_dirs = find_all_model_directories()
     all_models = {}
@@ -157,22 +143,10 @@
                 }
     
     return all_models
->>>>>>> d7225c4e
 
 def load_model(model_info_or_path):
     """Load a trained model"""
     try:
-<<<<<<< HEAD
-        # Add .zip extension if not present
-        if not model_name.endswith('.zip'):
-            model_name = f"{model_name}.zip"
-            
-        model_path = os.path.join(MODEL_DIR, model_name)
-        if not os.path.exists(model_path):
-            st.error(f"ไม่พบไฟล์โมเดลที่ {model_path}")
-            return None
-            
-=======
         # ถ้าเป็น dict (ข้อมูลโมเดลจาก load_model_list)
         if isinstance(model_info_or_path, dict):
             model_path = model_info_or_path['full_path']
@@ -197,7 +171,6 @@
             st.error(f"ไม่พบไฟล์โมเดลที่ {model_path}")
             return None
             
->>>>>>> d7225c4e
         # โหลดโมเดลด้วย device ที่เหมาะสม
         device = torch.device("cuda" if torch.cuda.is_available() else "cpu")
         model = PPO.load(model_path, device=device)
@@ -336,16 +309,7 @@
                     if file_base == model_name or file_base.startswith(f"{model_name}_v"):
                         existing_files.append((file, dir_path))
         
-        # หากไม่พบ version files ให้ใช้ไฟล์หลักแทน
         if not existing_files:
-            main_file = f"{model_name}.zip"
-            if os.path.exists(os.path.join(MODEL_DIR, main_file)):
-                return [{
-                    'version': 1,
-                    'file': main_file,
-                    'path': os.path.join(MODEL_DIR, main_file),
-                    'modified': datetime.fromtimestamp(os.path.getmtime(os.path.join(MODEL_DIR, main_file)))
-                }]
             return []
         
         # ดึงเลขเวอร์ชั่นและเรียงลำดับ
@@ -586,11 +550,7 @@
                 organize_all_models()
     
     # ดึงรายการเวอร์ชั่นของโมเดล
-<<<<<<< HEAD
-    versions = get_model_versions(model_name)
-=======
     versions = get_model_versions(selected_model_info)
->>>>>>> d7225c4e
     if not versions:
         st.warning("⚠️ ไม่พบเวอร์ชั่นของโมเดลนี้")
         return
@@ -718,10 +678,6 @@
                 for version in selected_versions:
                     version_info = next(v for v in versions if v['version'] == version)
                     
-<<<<<<< HEAD
-                    # โหลดโมเดล
-                    model = load_model(version_info['file'].replace(".zip", ""))
-=======
                     # โหลดโมเดล - แปลง version_info เป็นรูปแบบที่ load_model เข้าใจ
                     model_info_for_loading = {
                         'name': version_info['file'].replace('.zip', ''),
@@ -730,7 +686,6 @@
                         'full_path': version_info['full_path']
                     }
                     model = load_model(model_info_for_loading)
->>>>>>> d7225c4e
                     if model is None:
                         continue
                     
